<?xml version="1.0" encoding="UTF-8"?>
<project xmlns:xsi="http://www.w3.org/2001/XMLSchema-instance"
         xmlns="http://maven.apache.org/POM/4.0.0"
         xsi:schemaLocation="http://maven.apache.org/POM/4.0.0 http://maven.apache.org/xsd/maven-4.0.0.xsd">
    <modelVersion>4.0.0</modelVersion>

    <groupId>com.zero_x_baadf00d</groupId>
    <artifactId>play-redis-module</artifactId>
<<<<<<< HEAD
    <version>17.11</version>
=======
    <version>19.01</version>
>>>>>>> f93330ea
    <name>Play Redis module</name>
    <description>Redis module for Play Framework 2</description>
    <url>https://github.com/thibaultmeyer/play-redis-module</url>

    <scm>
        <connection>scm:git:https://github.com/thibaultmeyer/play-redis-module.git</connection>
        <developerConnection>scm:git:https://github.com/thibaultmeyer/play-redis-module.git</developerConnection>
        <url>https://github.com/thibaultmeyer/play-redis-module.git</url>
    </scm>

    <issueManagement>
        <url>https://github.com/thibaultmeyer/play-redis-module/issues</url>
        <system>GitHub Issues</system>
    </issueManagement>

    <licenses>
        <license>
            <name>The MIT License (MIT)</name>
            <url>https://raw.githubusercontent.com/thibaultmeyer/play-redis-module/master/LICENSE</url>
        </license>
    </licenses>

    <properties>
        <project.build.sourceEncoding>UTF-8</project.build.sourceEncoding>
    </properties>

    <build>
        <plugins>
            <!-- Java version to use -->
            <plugin>
                <groupId>org.apache.maven.plugins</groupId>
                <artifactId>maven-compiler-plugin</artifactId>
                <version>3.6.2</version>
                <configuration>
                    <source>1.8</source>
                    <target>1.8</target>
                </configuration>
            </plugin>
            <!-- Javadoc -->
            <plugin>
                <groupId>org.apache.maven.plugins</groupId>
                <artifactId>maven-javadoc-plugin</artifactId>
                <version>2.10.4</version>
                <configuration>
                    <encoding>UTF-8</encoding>
                    <show>package</show>
                </configuration>
                <executions>
                    <execution>
                        <id>attach-javadocs</id>
                        <goals>
                            <goal>jar</goal>
                        </goals>
                    </execution>
                </executions>
            </plugin>
            <!-- Attach sources -->
            <plugin>
                <groupId>org.apache.maven.plugins</groupId>
                <artifactId>maven-source-plugin</artifactId>
                <version>3.0.1</version>
                <executions>
                    <execution>
                        <id>attach-sources</id>
                        <goals>
                            <goal>jar</goal>
                        </goals>
                    </execution>
                </executions>
            </plugin>
            <!-- Check style -->
            <plugin>
                <groupId>org.apache.maven.plugins</groupId>
                <artifactId>maven-checkstyle-plugin</artifactId>
                <version>2.17</version>
                <configuration>
                    <configLocation>checkstyle.xml</configLocation>
                    <encoding>UTF-8</encoding>
                    <consoleOutput>true</consoleOutput>
                    <failsOnError>true</failsOnError>
                    <suppressionsLocation>checkstyle-suppressions.xml</suppressionsLocation>
                    <suppressionsFileExpression>checkstyle.suppressions.file</suppressionsFileExpression>
                    <linkXRef>false</linkXRef>
                </configuration>
                <executions>
                    <execution>
                        <id>validate</id>
                        <phase>validate</phase>
                        <goals>
                            <goal>check</goal>
                        </goals>
                    </execution>
                </executions>
            </plugin>
            <!-- Jacoco -->
            <plugin>
                <groupId>org.jacoco</groupId>
                <artifactId>jacoco-maven-plugin</artifactId>
                <version>0.7.9</version>
                <executions>
                    <execution>
                        <goals>
                            <goal>prepare-agent</goal>
                        </goals>
                    </execution>
                    <execution>
                        <id>report</id>
                        <phase>test</phase>
                        <goals>
                            <goal>report</goal>
                        </goals>
                    </execution>
                </executions>
            </plugin>
        </plugins>
        <resources>
            <resource>
                <filtering>true</filtering>
                <directory>src/main/resources</directory>
            </resource>
        </resources>
        <testResources>
            <testResource>
                <filtering>false</filtering>
                <directory>src/test/resources</directory>
            </testResource>
        </testResources>
    </build>

    <dependencies>
        <dependency>
            <groupId>redis.clients</groupId>
            <artifactId>jedis</artifactId>
            <version>2.10.2</version>
        </dependency>
        <dependency>
            <groupId>com.typesafe.play</groupId>
            <artifactId>play_2.12</artifactId>
<<<<<<< HEAD
            <version>2.6.7</version>
=======
            <version>2.6.20</version>
>>>>>>> f93330ea
            <optional>true</optional>
        </dependency>
        <dependency>
            <groupId>junit</groupId>
            <artifactId>junit</artifactId>
            <version>4.12</version>
            <scope>test</scope>
        </dependency>
        <dependency>
            <groupId>org.mockito</groupId>
            <artifactId>mockito-core</artifactId>
            <version>2.8.47</version>
            <scope>test</scope>
        </dependency>
        <dependency>
            <groupId>ch.qos.logback</groupId>
            <artifactId>logback-classic</artifactId>
            <version>1.2.3</version>
            <scope>test</scope>
        </dependency>
        <dependency>
            <groupId>com.typesafe.play</groupId>
            <artifactId>play-test_2.12</artifactId>
<<<<<<< HEAD
            <version>2.6.7</version>
=======
            <version>2.6.20</version>
>>>>>>> f93330ea
            <scope>test</scope>
        </dependency>
    </dependencies>
</project><|MERGE_RESOLUTION|>--- conflicted
+++ resolved
@@ -6,11 +6,7 @@
 
     <groupId>com.zero_x_baadf00d</groupId>
     <artifactId>play-redis-module</artifactId>
-<<<<<<< HEAD
-    <version>17.11</version>
-=======
-    <version>19.01</version>
->>>>>>> f93330ea
+    <version>20.06</version>
     <name>Play Redis module</name>
     <description>Redis module for Play Framework 2</description>
     <url>https://github.com/thibaultmeyer/play-redis-module</url>
@@ -43,7 +39,7 @@
             <plugin>
                 <groupId>org.apache.maven.plugins</groupId>
                 <artifactId>maven-compiler-plugin</artifactId>
-                <version>3.6.2</version>
+                <version>3.8.1</version>
                 <configuration>
                     <source>1.8</source>
                     <target>1.8</target>
@@ -53,7 +49,7 @@
             <plugin>
                 <groupId>org.apache.maven.plugins</groupId>
                 <artifactId>maven-javadoc-plugin</artifactId>
-                <version>2.10.4</version>
+                <version>3.2.0</version>
                 <configuration>
                     <encoding>UTF-8</encoding>
                     <show>package</show>
@@ -71,7 +67,7 @@
             <plugin>
                 <groupId>org.apache.maven.plugins</groupId>
                 <artifactId>maven-source-plugin</artifactId>
-                <version>3.0.1</version>
+                <version>3.2.1</version>
                 <executions>
                     <execution>
                         <id>attach-sources</id>
@@ -109,7 +105,7 @@
             <plugin>
                 <groupId>org.jacoco</groupId>
                 <artifactId>jacoco-maven-plugin</artifactId>
-                <version>0.7.9</version>
+                <version>0.8.5</version>
                 <executions>
                     <execution>
                         <goals>
@@ -144,28 +140,24 @@
         <dependency>
             <groupId>redis.clients</groupId>
             <artifactId>jedis</artifactId>
-            <version>2.10.2</version>
+            <version>3.3.0</version>
         </dependency>
         <dependency>
             <groupId>com.typesafe.play</groupId>
             <artifactId>play_2.12</artifactId>
-<<<<<<< HEAD
-            <version>2.6.7</version>
-=======
-            <version>2.6.20</version>
->>>>>>> f93330ea
+            <version>2.8.2</version>
             <optional>true</optional>
         </dependency>
         <dependency>
             <groupId>junit</groupId>
             <artifactId>junit</artifactId>
-            <version>4.12</version>
+            <version>4.13</version>
             <scope>test</scope>
         </dependency>
         <dependency>
             <groupId>org.mockito</groupId>
             <artifactId>mockito-core</artifactId>
-            <version>2.8.47</version>
+            <version>3.3.3</version>
             <scope>test</scope>
         </dependency>
         <dependency>
@@ -177,11 +169,7 @@
         <dependency>
             <groupId>com.typesafe.play</groupId>
             <artifactId>play-test_2.12</artifactId>
-<<<<<<< HEAD
-            <version>2.6.7</version>
-=======
-            <version>2.6.20</version>
->>>>>>> f93330ea
+            <version>2.8.2</version>
             <scope>test</scope>
         </dependency>
     </dependencies>
